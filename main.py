--- conflicted
+++ resolved
@@ -1,295 +1,274 @@
-""" MAIN MODULE OF IEP
-This module contains the main frame. The menu's are defined here,
-and therefore also some functionality (if we do not call
-methods in other windows). For example the functions for the running 
-of code is implemented here (well, only the part to select the right 
-code).
-
-$Author: almar@SAS $
-$Date: 2009-01-30 14:48:05 +0100 (Fri, 30 Jan 2009) $
-$Rev: 946 $
-
-"""
-
-print("Importing iep.main ...")
-
-import os, sys
-import iep
-
-from PyQt4 import QtCore, QtGui
-from queue import Queue, Empty
-
-
-class MainWindow(QtGui.QMainWindow):
-    
-    def __init__(self, parent=None):
-        QtGui.QWidget.__init__(self, parent)
-        
-        # Store myself
-        iep.main = self
-        
-        # Init dockwidget settings
-        self.setTabPosition(QtCore.Qt.AllDockWidgetAreas, QtGui.QTabWidget.West)
-        self.setDockOptions(
-                QtGui.QMainWindow.AllowNestedDocks
-            |  QtGui.QMainWindow.AllowTabbedDocks
-            #|  QtGui.QMainWindow.AnimatedDocks
-            )
-        
-        # Set window atrributes
-        self.setAttribute(QtCore.Qt.WA_AlwaysShowToolTips, True)
-        
-        # Set layout as it was the previous time
-        self.move(*iep.state.windowPos)
-        self.resize(*iep.state.windowSize)
-        if iep.state.windowMaximized:
-            self.setWindowState(QtCore.Qt.WindowMaximized)
-        
-        # Construct icon
-        tmp = os.path.join(iep.path,'')
-        iep.icon = QtGui.QIcon()
-        iep.icon.addFile(tmp+'icon16.png', QtCore.QSize(16,16), 0, 0)
-        iep.icon.addFile(tmp+'icon32.png', QtCore.QSize(32,32), 0, 0)
-        iep.icon.addFile(tmp+'icon48.png', QtCore.QSize(48,48), 0, 0)
-        
-        # Set label and icon
-        self.setWindowTitle("IEP (loading ...)")
-        self.setWindowIcon(iep.icon)
-        
-        # Create frame with the IEP logo as a bg
-        ss = 'QFrame { background-image: url(icon48.png);'
-        ss += 'background-repeat:no-repeat; background-position: center; }'
-        self._frame = QtGui.QFrame(self)
-        self._frame.setStyleSheet(ss)
-        self.setCentralWidget(self._frame)
-        
-#         # Show spash screen
-#         im = QtGui.QPixmap(tmp+'icon48.png')
-#         iconContainer = QtGui.QSplashScreen(im)
-#         iconContainer.show()
-        
-        # Show empty window
-        self.show()
-        QtGui.qApp.processEvents()
-        
-        # Fill the window
-        self.init1()
-        
-<<<<<<< HEAD
-        # Show finally 
-        # (restoring state does work completely when done here)        
-        self.setUpdatesEnabled(True)
-=======
-        # Show finally
-        self.restoreIepState()
-        self.setWindowTitle("IEP")
->>>>>>> 26295020
-        self.show()
-        callLater(self.restoreIepState)
-    
-    
-    def init1(self):
-        import time
-        time.sleep(2)
-        # Delayed imports
-        from editorStack import EditorStack
-        from shellStack import ShellStack
-        from menu import MenuHelper
-        import codeparser
-
-        # Create "global" parser instance
-        if not hasattr(iep, 'parser'):
-            iep.parser = codeparser.Parser()
-            iep.parser.start()
-        
-        # Create editor stack and make the central widget
-        iep.editors = EditorStack(self)
-        self.setCentralWidget(iep.editors)
-        
-        # Create floater for shell
-        dock = QtGui.QDockWidget("Shells", self)
-        dock.setObjectName('shells')
-        dock.setFeatures(QtGui.QDockWidget.DockWidgetMovable)
-        self.addDockWidget(QtCore.Qt.TopDockWidgetArea, dock)
-        
-        # Insert shell stack and add the default shell
-        iep.shells = ShellStack(self)
-        dock.setWidget(iep.shells)
-        iep.shells.addShell()
-        
-        # Create statusbar and menu 
-        # (keep a ref to the menuhelper so it is not destroyed)
-        if iep.config.view.showStatusbar:
-            iep.status = self.statusBar()
-        else:
-            iep.status = None
-            self.setStatusBar(None)
-        self._menuhelper = MenuHelper(self.menuBar())
-    
-    
-    def saveIepState(self):
-        """ Save which plugins are loaded and all window positions. """
-        import base64
-        
-        # Save plugin list
-        plugins = iep.pluginManager.getLoadedPlugins()
-        iep.config.loadedPlugins = plugins
-        
-        # Get state and make unicode string
-        state = bytes(self.saveState())
-<<<<<<< HEAD
-        iep.config.state = base64.encodebytes(state).decode('ascii')
-=======
-        state = base64.encodebytes(state).decode('ascii')
-        
-        # Save in config
-        iep.config.windowState = plugins + [state]
->>>>>>> 26295020
-    
-    
-    def restoreIepState(self):
-        """ Restore plugins and positions of all windows. """
-        import base64
-        
-        # Set qt style and obtain style name of the default style
-        app = QtGui.qApp
-        iep.defaultStyleName = str(app.style().objectName())
-        qstyle = app.setStyle(iep.config.view.qtstyle)
-        if qstyle:
-            # We succeeded in setting the style
-            app.setPalette(QtGui.QStyle.standardPalette(qstyle))
-        else:
-            # We still have the default style
-            iep.config.view.qtstyle = iep.defaultStyleName 
-        
-<<<<<<< HEAD
-=======
-        # Load from config
-        plugins = iep.config.windowState
-        if not plugins:
-            return
-        state = plugins.pop(-1)
-        
->>>>>>> 26295020
-        # Load plugins
-        if iep.config.loadedPlugins:            
-            for pluginId in iep.config.loadedPlugins:
-                iep.pluginManager.loadPlugin(pluginId)
-        
-        # Restore state
-        if iep.config.state:
-            state = iep.config.state
-            state = base64.decodebytes(state.encode('ascii'))
-            self.restoreState(state)        
-    
-    
-    def saveConfig(self):
-        """ Save all configureations to file. """ 
-        import ssdf
-        
-        # store editorStack settings
-        iep.editors.storeSettings()
-        
-        # store window position
-        if self.windowState() == QtCore.Qt.WindowMaximized:
-            iep.state.windowMaximized = 1
-            # left,right, width, height stored when maximized
-        else:
-            iep.state.windowMaximized = 0 
-            iep.state.windowPos = self.x(), self.y()
-            iep.state.windowSize = self.width(), self.height()
-        
-        # store state
-        self.saveIepState()
-        
-        # store config
-        ssdf.save( os.path.join(iep.path,"config.ssdf"), iep.config )
-    
-    
-    def changeEvent(self, event):
-        
-        # Capture window state change events
-        if event.type() == QtCore.QEvent.WindowStateChange:
-            ok = [QtCore.Qt.WindowNoState, QtCore.Qt.WindowActive]
-            if event.oldState() in ok:
-                # Store layout if now non-maximized
-                iep.state.windowPos = self.x(), self.y()
-                iep.state.windowSize = self.width(), self.height()
-        
-        # Proceed normally
-        QtGui.QMainWindow.changeEvent(self, event)
-    
-    
-    def closeEvent(self, event):
-        """ Override close event handler. """
-        
-        # Save settings
-        self.saveConfig()
-        
-        # Proceed with closing...
-        result = iep.editors.closeAll()
-        if not result:
-            self._didClose = False
-            event.ignore()
-            return
-        else:
-            self._didClose = True
-            event.accept()
-        
-        # Proceed with closing shells
-        for shell in iep.shells:
-            shell.terminateNow()
-    
-    
-    def restart(self):
-        """ Restart IEP. """
-        
-        # Close
-        self.close()
-        
-        if self._didClose:
-            # Get args
-            args = [arg for arg in sys.argv]
-            
-            # Prepend the executable name (required on Linux somehow)
-            lastBit = os.path.basename(sys.executable)
-            args.insert(0, lastBit)
-            
-            # Replace the process!                
-            os.execv(sys.executable,args)
-
-
-class CallbackEventHandler(QtCore.QObject):
-
-    def __init__(self):
-        QtCore.QObject.__init__(self)
-        self.queue = Queue()
-
-    def customEvent(self, event):
-        while True:
-            try:
-                callback, args = self.queue.get_nowait()
-            except Empty:
-                break
-            try:
-                callback(*args)
-            except Exception:
-                print('callback failed: {}'.format(callback))
-
-    def postEventWithCallback(self, callback, *args):
-        self.queue.put((callback, args))
-        QtGui.qApp.postEvent(self, QtCore.QEvent(QtCore.QEvent.User))
-
-callbackEventHandler = CallbackEventHandler()
-
-def callLater(callback, *args):
-    """ callLater(callback, *args)
-    Post a callback to be called in the main thread. 
-    """
-    callbackEventHandler.postEventWithCallback(callback, *args)
-iep.callLater = callLater
-    
-    
-if __name__ == "__main__":    
-    iep.startIep()
-    
+""" MAIN MODULE OF IEP
+This module contains the main frame. The menu's are defined here,
+and therefore also some functionality (if we do not call
+methods in other windows). For example the functions for the running 
+of code is implemented here (well, only the part to select the right 
+code).
+
+$Author: almar@SAS $
+$Date: 2009-01-30 14:48:05 +0100 (Fri, 30 Jan 2009) $
+$Rev: 946 $
+
+"""
+
+print("Importing iep.main ...")
+
+import os, sys
+import iep
+
+from PyQt4 import QtCore, QtGui
+from queue import Queue, Empty
+
+
+class MainWindow(QtGui.QMainWindow):
+    
+    def __init__(self, parent=None):
+        QtGui.QWidget.__init__(self, parent)
+        
+        # Store myself
+        iep.main = self
+        
+        # Init dockwidget settings
+        self.setTabPosition(QtCore.Qt.AllDockWidgetAreas, QtGui.QTabWidget.West)
+        self.setDockOptions(
+                QtGui.QMainWindow.AllowNestedDocks
+            |  QtGui.QMainWindow.AllowTabbedDocks
+            #|  QtGui.QMainWindow.AnimatedDocks
+            )
+        
+        # Set window atrributes
+        self.setAttribute(QtCore.Qt.WA_AlwaysShowToolTips, True)
+        
+        # Set layout as it was the previous time
+        self.move(*iep.state.windowPos)
+        self.resize(*iep.state.windowSize)
+        if iep.state.windowMaximized:
+            self.setWindowState(QtCore.Qt.WindowMaximized)
+        
+        # Construct icon
+        tmp = os.path.join(iep.path,'')
+        iep.icon = QtGui.QIcon()
+        iep.icon.addFile(tmp+'icon16.png', QtCore.QSize(16,16), 0, 0)
+        iep.icon.addFile(tmp+'icon32.png', QtCore.QSize(32,32), 0, 0)
+        iep.icon.addFile(tmp+'icon48.png', QtCore.QSize(48,48), 0, 0)
+        
+        # Set label and icon
+        self.setWindowTitle("IEP (loading ...)")
+        self.setWindowIcon(iep.icon)
+        
+        # Create frame with the IEP logo as a bg
+        ss = 'QFrame { background-image: url(icon48.png);'
+        ss += 'background-repeat:no-repeat; background-position: center; }'
+        self._frame = QtGui.QFrame(self)
+        self._frame.setStyleSheet(ss)
+        self.setCentralWidget(self._frame)
+        
+#         # Show spash screen
+#         im = QtGui.QPixmap(tmp+'icon48.png')
+#         iconContainer = QtGui.QSplashScreen(im)
+#         iconContainer.show()
+        
+        # Show empty window
+        self.show()
+        QtGui.qApp.processEvents()
+        
+        # Fill the window
+        self.init1()
+        
+        # Show finally 
+        # (restoring state does work completely when done here)        
+        self.show()
+        callLater(self.restoreIepState)
+    
+    
+    def init1(self):
+        import time
+        time.sleep(2)
+        # Delayed imports
+        from editorStack import EditorStack
+        from shellStack import ShellStack
+        from menu import MenuHelper
+        import codeparser
+
+        # Create "global" parser instance
+        if not hasattr(iep, 'parser'):
+            iep.parser = codeparser.Parser()
+            iep.parser.start()
+        
+        # Create editor stack and make the central widget
+        iep.editors = EditorStack(self)
+        self.setCentralWidget(iep.editors)
+        
+        # Create floater for shell
+        dock = QtGui.QDockWidget("Shells", self)
+        dock.setObjectName('shells')
+        dock.setFeatures(QtGui.QDockWidget.DockWidgetMovable)
+        self.addDockWidget(QtCore.Qt.TopDockWidgetArea, dock)
+        
+        # Insert shell stack and add the default shell
+        iep.shells = ShellStack(self)
+        dock.setWidget(iep.shells)
+        iep.shells.addShell()
+        
+        # Create statusbar and menu 
+        # (keep a ref to the menuhelper so it is not destroyed)
+        if iep.config.view.showStatusbar:
+            iep.status = self.statusBar()
+        else:
+            iep.status = None
+            self.setStatusBar(None)
+        self._menuhelper = MenuHelper(self.menuBar())
+    
+    
+    def saveIepState(self):
+        """ Save which plugins are loaded and all window positions. """
+        import base64
+        
+        # Save plugin list
+        plugins = iep.pluginManager.getLoadedPlugins()
+        iep.config.loadedPlugins = plugins
+        
+        # Get state and make unicode string
+        state = bytes(self.saveState())
+        iep.config.state = base64.encodebytes(state).decode('ascii')
+    
+        iep.config.state = plugins + [state]
+    
+    def restoreIepState(self):
+        """ Restore plugins and positions of all windows. """
+        import base64
+        
+        # Set qt style and obtain style name of the default style
+        app = QtGui.qApp
+        iep.defaultStyleName = str(app.style().objectName())
+        qstyle = app.setStyle(iep.config.view.qtstyle)
+        if qstyle:
+            # We succeeded in setting the style
+            app.setPalette(QtGui.QStyle.standardPalette(qstyle))
+        else:
+            # We still have the default style
+            iep.config.view.qtstyle = iep.defaultStyleName 
+        
+        plugins = iep.config.state
+        # Load plugins
+        if iep.config.loadedPlugins:            
+            for pluginId in iep.config.loadedPlugins:
+                iep.pluginManager.loadPlugin(pluginId)
+        
+        # Restore state
+        if iep.config.state:
+            state = iep.config.state
+            state = base64.decodebytes(state.encode('ascii'))
+            self.restoreState(state)        
+    
+    
+    def saveConfig(self):
+        """ Save all configureations to file. """ 
+        import ssdf
+        
+        # store editorStack settings
+        iep.editors.storeSettings()
+        
+        # store window position
+        if self.windowState() == QtCore.Qt.WindowMaximized:
+            iep.state.windowMaximized = 1
+            # left,right, width, height stored when maximized
+        else:
+            iep.state.windowMaximized = 0 
+            iep.state.windowPos = self.x(), self.y()
+            iep.state.windowSize = self.width(), self.height()
+        
+        # store state
+        self.saveIepState()
+        
+        # store config
+        ssdf.save( os.path.join(iep.path,"config.ssdf"), iep.config )
+    
+    
+    def changeEvent(self, event):
+        
+        # Capture window state change events
+        if event.type() == QtCore.QEvent.WindowStateChange:
+            ok = [QtCore.Qt.WindowNoState, QtCore.Qt.WindowActive]
+            if event.oldState() in ok:
+                # Store layout if now non-maximized
+                iep.state.windowPos = self.x(), self.y()
+                iep.state.windowSize = self.width(), self.height()
+        
+        # Proceed normally
+        QtGui.QMainWindow.changeEvent(self, event)
+    
+    
+    def closeEvent(self, event):
+        """ Override close event handler. """
+        
+        # Save settings
+        self.saveConfig()
+        
+        # Proceed with closing...
+        result = iep.editors.closeAll()
+        if not result:
+            self._didClose = False
+            event.ignore()
+            return
+        else:
+            self._didClose = True
+            event.accept()
+        
+        # Proceed with closing shells
+        for shell in iep.shells:
+            shell.terminateNow()
+    
+    
+    def restart(self):
+        """ Restart IEP. """
+        
+        # Close
+        self.close()
+        
+        if self._didClose:
+            # Get args
+            args = [arg for arg in sys.argv]
+            
+            # Prepend the executable name (required on Linux somehow)
+            lastBit = os.path.basename(sys.executable)
+            args.insert(0, lastBit)
+            
+            # Replace the process!                
+            os.execv(sys.executable,args)
+
+
+class CallbackEventHandler(QtCore.QObject):
+
+    def __init__(self):
+        QtCore.QObject.__init__(self)
+        self.queue = Queue()
+
+    def customEvent(self, event):
+        while True:
+            try:
+                callback, args = self.queue.get_nowait()
+            except Empty:
+                break
+            try:
+                callback(*args)
+            except Exception:
+                print('callback failed: {}'.format(callback))
+
+    def postEventWithCallback(self, callback, *args):
+        self.queue.put((callback, args))
+        QtGui.qApp.postEvent(self, QtCore.QEvent(QtCore.QEvent.User))
+
+callbackEventHandler = CallbackEventHandler()
+
+def callLater(callback, *args):
+    """ callLater(callback, *args)
+    Post a callback to be called in the main thread. 
+    """
+    callbackEventHandler.postEventWithCallback(callback, *args)
+iep.callLater = callLater
+    
+    
+if __name__ == "__main__":    
+    iep.startIep()
+    