# -*- coding: utf-8 -*-
# Copyright (c) 2010, the IEP development team
#
# IEP is distributed under the terms of the (new) BSD License.
# The full license can be found in 'license.txt'.

""" Module editor

Defines the IepEditor class which is used to edit documents.
This module/class also implements all the relatively low level
file loading/saving /reloading stuff.

"""

import os, sys


from PyQt4 import QtCore, QtGui
from PyQt4 import Qsci
qt = QtGui

from baseTextCtrl import BaseTextCtrl, normalizePath
import iep
from iepLogging import print


# Set default line ending (if not set)
if not iep.config.settings.defaultLineEndings:
    if sys.platform.startswith('win'):
        iep.config.settings.defaultLineEndings = 'CRLF'
    else:
        iep.config.settings.defaultLineEndings = 'LF'


def determineLineEnding(text):
    """get the line ending style used in the text.
    \n, \r, \r\n,
    The EOLmode is determined by counting the occurances of each
    line ending...    
    """
    # test line ending by counting the occurances of each
    c_win = text.count("\r\n")
    c_mac = text.count("\r") - c_win
    c_lin = text.count("\n") - c_win
    
    # set the appropriate style
    if c_win > c_mac and c_win > c_lin:
        mode = '\r\n'
    elif c_mac > c_win and c_mac > c_lin:            
        mode = '\r'
    else:
        mode = '\n'
    
    # return
    return mode


def determineIndentation(text):
    """ Get the indentation used in this document.
    The text is analyzed to find the most used 
    indentations.
    The result is -1 if tab indents are most common.
    A positive result means spaces are used; the amount
    signifies the amount of spaces per indentation.
    0 is returned if the indentation could not be determined.
    """
    
    # create dictionary of indents, -1 means a tab
    indents = {}   
    indents[-1] = 0
    
    lines = text.splitlines()
    lines.insert(0,"") # so the lines start at 1
    for i in range( len(lines) ):
        line = lines[i]
        linelen = len(line)
        
        # remove indentation
        tmp = line.lstrip()
        indent = len(line) - len(tmp)
        line = tmp.rstrip()
        
        if line.startswith('#'):
            continue        
        else:
            # remove everything after the #
            line = line.split("#",1)[0].rstrip()        
        if not line:
            # continue of no line left
            continue
        
        # a colon means there will be an indent
        # check the next line (or the one thereafter)
        # and calculate the indentation difference with THIS line.
        if line.endswith(":"):
            if len(lines) > i+2:
                line2 = lines[i+1]
                tmp = line2.lstrip()
                if not tmp:
                    line2 = lines[i+2] 
                    tmp = line2.lstrip()
                if tmp:
                    ind2 = len(line2)-len(tmp)
                    ind3 = ind2 - indent
                    if line2.startswith("\t"):
                       indents[-1] += 1
                    elif ind3>0:
                        if not ind3 in indents:
                            indents[ind3] = 1
                        indents[ind3] += 1    
    
    # find which was the most common tab width.
    indent, maxvotes = 0,0
    for nspaces in indents:
        if indents[nspaces] > maxvotes:
            indent, maxvotes = nspaces, indents[nspaces]            
    #print "found tabwidth %i" % indent
    return indent


def removeComment(text):    
    """Remove comments from a one-line comment,
    but if the text is just spaces, leave it alone.
    """
    
    # Bytes and bytearray objects, being "strings of bytes", have all 
    # methods found on strings, with the exception of encode(), format() 
    # and isidentifier(), which do not make sense with these types.
    
    # remove everything after first #    
    i = text.find(b'#')
    if i>0:
        text = text[:i] 
    text2 = text.rstrip() # remove lose spaces
    if len(text2)>0:        
        return text2  
    else:
        return text

# To give each new file a unique name
newFileCounter = 0

def createEditor(parent, filename=None):
    """ Tries to load the file given by the filename and
    if succesful, creates an editor instance to put it in, 
    which is returned.
    If filename is None, an new/unsaved/temp file is created. 
    """
    
    if filename is None:
        
        # Increase counter
        global newFileCounter
        newFileCounter  += 1
        
        # Create editor
        editor = IepEditor(parent)
        editor.document().setModified(True)
        
        # Set name
        editor._name = "<tmp {}>".format(newFileCounter)
    
    else:
        
        # check and normalize
        if not os.path.isfile(filename):
            raise IOError("File does not exist '%s'." % filename)
        
        # load file (as bytes)
        with open(filename, 'rb') as f:
            bb = f.read()
            f.close()
        
        # convert to text, be gentle with files not encoded with utf-8
        text = bb.decode('UTF-8','replace')
        
        # process line endings
        lineEndings = determineLineEnding(text)
        
        # if we got here safely ...
        
        # create editor and set text
        editor = IepEditor(parent)
        editor.setPlainText(text)
        #editor.setLineEndings(lineEndings)
        editor.document().setModified(False)
        
        # store name and filename
        editor._filename = filename
        editor._name = os.path.split(filename)[1]
        
        # process indentation
        indentWidth = determineIndentation(text)
        if indentWidth == -1: #Tabs
            editor.tabSize = 4 #TODO: configurable
            editor.indentation = 0
        elif indentWidth:
            editor.tabSize = indentWidth
            editor.indentation = indentWidth
    
    # clear undo history and modify time
    #TODO: editor.SendScintilla(editor.SCI_EMPTYUNDOBUFFER)
    if editor._filename:
        editor._modifyTime = os.path.getmtime(editor._filename)
    
    # set style
    #TODO:
    #if editor._filename:
    #    ext = os.path.splitext(editor._filename)[1]
    #    editor.setStyle(ext)
    #else:
    #    editor.setStyle(iep.config.settings.defaultStyle)
    
    
    # return
    return editor

<<<<<<< HEAD
 
=======
>>>>>>> 3ac1ab59
class IepEditor(BaseTextCtrl):
    
    # called when dirty changed or filename changed, etc
    somethingChanged = QtCore.pyqtSignal()
    
    def __init__(self, parent, *args, **kwargs):
        BaseTextCtrl.__init__(self, parent, *args, **kwargs)
        self.showLineNumbers = True
        
        # View settings
        view = iep.config.view
        self.showWhitespace = view.showWhiteSpace
        #TODO: self.setViewWrapSymbols(view.showWrapSymbols)
        self.showLineEndings = view.showLineEndings
        #TODO: self.setIndentationGuides(view.showIndentGuides) 
        #
        self.wrap = view.wrapText
        self.highlightCurrentLine = view.highlightCurrentLine
        #TODO: self.setFolding( int(view.codeFolding)*5 )
        #TODO: self.setEdgeColumn(view.edgeColumn)
        # bracematch is set in baseTextCtrl, since it also applies to shells
        # dito for zoom and tabWidth
        
        # Init filename and name
        self._filename = ''
        self._name = '<TMP>'
        
        # Set line endings to default
        #TODO: self.setLineEndings(iep.config.settings.defaultLineEndings)
        
        # Modification time to test file change 
        self._modifyTime = 0
        
        # Enable scrolling beyond last line
        #self.SendScintilla(self.SCI_SETENDATLASTLINE, False)
        
        self.modificationChanged.connect(self._onModificationChanged)
        
        # To see whether the doc has changed to update the parser.
        self.textChanged.connect(self._onModified)
    

    def gotoLine(self,lineNumber):
        """Move the cursor to the given lineNumber (0-based) and center
        the cursor vertically"""
        cursor=self.textCursor()
        cursor.movePosition(cursor.Start) #move to begin of the document
        cursor.movePosition(cursor.NextBlock,n=lineNumber) #n lines down
        self.setTextCursor(cursor)
        
        self.centerCursor()
    def id(self):
        """ Get an id of this editor. This is the filename, 
        or for tmp files, the name. """
        if self._filename:
            return self._filename
        else:
            return self._name
    
    
    def focusInEvent(self, event):
        """ Test whether the file has been changed 'behind our back'
        """
        # Act normally to the focus event        
        BaseTextCtrl.focusInEvent(self, event)
        # Test file change
        self.testWhetherFileWasChanged()
    
    
    def testWhetherFileWasChanged(self):
        """ testWhetherFileWasChanged()
        Test to see whether the file was changed outside our backs,
        and let the user decide what to do.
        Returns True if it was changed.
        """
        
        # get the path
        path = self._filename
        if not os.path.isfile(path):
            # file is deleted from the outside
            return
        
        # test the modification time...
        mtime = os.path.getmtime(path)
        if mtime != self._modifyTime:
            
            # ask user
            dlg = QtGui.QMessageBox(self)
            dlg.setWindowTitle('File was changed')
            dlg.setText("File has been modified outside of the editor:\n"+
                        self._filename)
            dlg.setInformativeText("Do you want to reload?")
            t=dlg.addButton("Reload", QtGui.QMessageBox.AcceptRole) #0
            dlg.addButton("Keep this version", QtGui.QMessageBox.RejectRole) #1
            dlg.setDefaultButton(t)
            
            # whatever the result, we will reset the modified time
            self._modifyTime = os.path.getmtime(path)
            
            # get result and act
            result = dlg.exec_()            
            if result == QtGui.QMessageBox.AcceptRole:
                self.reload()
            else:
                pass # when cancelled or explicitly said, do nothing
            
            # Return that indeed the file was changes
            return True
        
    def _onModificationChanged(self,changed):
        """Handler for the modificationChanged signal. Emit somethingChanged
        for the editorStack to update the modification notice."""
        self.somethingChanged.emit()
        
    def _onModified(self):
        iep.parser.parseThis(self)
    
    def dropEvent(self, event):
        """ Drop files in the list. """        
        if event.mimeData().hasUrls():
            # file: let the editorstack do the work.
            iep.editors.dropEvent(event)
        else:
            # text: act normal
            BaseTextCtrl.dropEvent(self, event)
    
    
    def showEvent(self, event=None):
        """ Capture show event to change title. """
        # Act normally
        if event:
            BaseTextCtrl.showEvent(self, event)
        
        # Set title to display filename of this file
        self.setTitleInMainWindow()
        
        # Make parser update
        iep.parser.parseThis(self)
    
    
    def setTitleInMainWindow(self):
        """ set the title  text in the main window to show filename. """
        
        # compose title
        name, path = self._name, self._filename
        if not path:
            path = 'no location on disk'
        tmp = { 'fileName':name, 'filename':name, 'name':name,
                'fullPath':path, 'fullpath':path, 'path':path}
        title = iep.config.advanced.titleText.format(**tmp)
        
        # set title
        iep.main.setWindowTitle(title)
    
    
    def setLineEndings(self, le=None):
        #TODO
        return
        """  Set the line ending style used in this editor.
        le can be '\n', 'LF', '\r', 'CR', '\r\n', 'CRLF'.
        If le is None, all line endings in the document are converted
        to the current line ending style.
        """ 
        tmp = { 'LF':self.SC_EOL_LF, '\n':self.SC_EOL_LF, 
                'CR':self.SC_EOL_CR, '\r':self.SC_EOL_CR, 
                'CRLF':self.SC_EOL_CRLF, '\r\n':self.SC_EOL_CRLF} 
        
        # If le given, set new style
        if le:
            if le in tmp:
                eol = tmp[le]
                self.SendScintilla(self.SCI_SETEOLMODE, eol)
            else:
                raise ValueError('Unknown line ending style: ' + str(le))
        
        # Always convert
        if True:
            eol = self.SendScintilla(self.SCI_GETEOLMODE)
            self.SendScintilla(self.SCI_CONVERTEOLS, eol)
    
    
    def getLineEndings(self):
        #TODO
        return
        
        """ Return the line ending style in use.
        Returns a tuple, the first element is one of LF, CR, CRLF,
        the second is/are the line ending character(s),
        """ 
        tmp = { self.SC_EOL_LF: ('LF', '\n'), 
                self.SC_EOL_CR: ('CR', '\r'), 
                self.SC_EOL_CRLF: ('CRLF', '\r\n')} 
        return tmp[self.SendScintilla(self.SCI_GETEOLMODE)]
    
    
    def save(self, filename=None):
        """ Save the file. No checking is done. """
        
        # get filename
        if filename is None:
            filename = self._filename
        if not filename:
            raise ValueError("No filename specified, and no filename known.")
        
        # Test whether it was changed without us knowing. If so, dont save now.
        if self.testWhetherFileWasChanged():
            return
        
        # Make sure all line endings are the same
        self.setLineEndings()
        
        # Get text and make bytes
        text = self.toPlainText()
        bb = text.encode('UTF-8')
        
        # Store
        f = open(filename, 'wb')
        try:
            f.write(bb)
        finally:
            f.close()
        
        # Update stats
        self._filename = normalizePath( filename )
        self._name = os.path.split(self._filename)[1]
        self.document().setModified(False)
        self._modifyTime = os.path.getmtime(self._filename)
        
        # update title (in case of a rename)
        self.setTitleInMainWindow()
        
        # allow item to update its texts (no need: onModifiedChanged does this)
        #self.somethingChanged.emit()


    def reload(self):
        """ Reload text using the self._filename. 
        We do not have a load method; we first try to load the file
        and only when we succeed create an editor to show it in...
        This method is only for reloading in case the file was changed
        outside of the editor. """
        
        # We can only load if the filename is known
        if not self._filename:
            return
        filename = self._filename
        
        # Remember where we are
        linenr, index = self.getLinenrAndIndex()
        
        # Load file (as bytes)
        with open(filename, 'rb') as f:
            bb = f.read()
        
        # Convert to text
        text = bb.decode('UTF-8')
        
        # Process line endings (before setting the text)
        self.setLineEndings( determineLineEnding(text) )
        
        # Set text
        self.setPlainText(text)
        self.document().setModified(False)
        
        # Go where we were (approximately)
        #TODO:
        #pos = self.getPositionFromLinenr(linenr) + index
        #self.setPositionAndAnchor(pos)
        #self.ensureCursorVisible()
    
    
    def commentCode(self):
        """
        Comment the lines that are currently selected
        """
        self.doForSelectedLines(
            lambda cursor: cursor.insertText('# ') )
     
    
    def uncommentCode(self):
        
        # get locations of the selected text (but whole lines only)
        pos = self.getPosition()
        anch = self.getAnchor()
        line1 = self.getLinenrFromPosition(pos)
        line2 = self.getLinenrFromPosition(anch)
        line1,line2 = min(line1,line2), max(line1,line2)+1
        
        # comment all lines
        for linenr in range(line1,line2):            
            pos2 = self.getPositionFromLinenr(linenr)              
            linetext = self.getLineBytes(linenr)
            i = linetext.find(b"#")
            c = linetext[:i].count(b" ") # only spaces before comment
            if i>=0 and i==c:
                self.setTargetStart(pos2+i)
                if i < len(linetext)-1 and linetext[i+1]==b" "[0]:
                    self.setTargetEnd(pos2+i+2) # remove "# "
                else:
                    self.setTargetEnd(pos2+i+1) # remove "#"
                self.replaceTargetBytes(b"")

    
    
    ## Introspection processing methods
    
    def processCallTip(self, cto):
        """ Processes a calltip request using a CallTipObject instance. 
        """
        # Try using buffer first
        if cto.tryUsingBuffer():
            return
        
        # Try obtaining calltip from the source
        sig = iep.parser.getFictiveSignature(cto.name, self, True)
        if sig:
            # Done
            cto.finish(sig)
        else:
            # Try the shell
            shell = iep.shells.getCurrentShell()
            if shell:
                shell.processCallTip(cto)
    
    
    def processAutoComp(self, aco):
        """ Processes an autocomp request using an AutoCompObject instance. 
        """
        
        # Try using buffer first
        if aco.tryUsingBuffer():
            return
        
        # Init name to poll by remote process (can be changed!)
        nameForShell = aco.name
        
        # Get normal fictive namespace
        fictiveNS = iep.parser.getFictiveNameSpace(self)
        fictiveNS = set(fictiveNS)
        
        # Add names
        if not aco.name:
            # "root" names
            aco.addNames(fictiveNS)
            # imports
            importNames, importLines = iep.parser.getFictiveImports(self)
            aco.addNames(importNames)
        else:
            # Prepare list of class names to check out
            classNames = [aco.name]
            handleSelf = True
            # Unroll supers
            while classNames:
                className = classNames.pop(0)
                if not className:
                    continue
                if handleSelf or (className in fictiveNS):
                    # Only the self list (only first iter)
                    fictiveClass = iep.parser.getFictiveClass(
                        className, self, handleSelf)
                    handleSelf = False
                    if fictiveClass:
                        aco.addNames( fictiveClass.members )
                        classNames.extend(fictiveClass.supers)
                else:
                    nameForShell = className
                    break
         
        # If there's a shell, let it finish the autocompletion
        shell = iep.shells.getCurrentShell()
        if shell:
            aco.name = nameForShell # might be the same or a base class
            shell.processAutoComp(aco)
        else:
            # Otherwise we finish it ourselves
            aco.finish()
        
    
if __name__=="__main__":
    app = QtGui.QApplication([])
    win = IepEditor(None)
    win.setStyle('.py')
    tmp = "foo(bar)\nfor bar in range(5):\n  print bar\n"
    tmp += "\nclass aap:\n  def monkey(self):\n    pass\n\n"
    win.setText(tmp)    
    win.show()
    app.exec_()
    <|MERGE_RESOLUTION|>--- conflicted
+++ resolved
@@ -215,10 +215,6 @@
     # return
     return editor
 
-<<<<<<< HEAD
- 
-=======
->>>>>>> 3ac1ab59
 class IepEditor(BaseTextCtrl):
     
     # called when dirty changed or filename changed, etc
@@ -259,8 +255,15 @@
         
         # To see whether the doc has changed to update the parser.
         self.textChanged.connect(self._onModified)
-    
-
+    ## Properties
+    @property
+    def name(self):
+        return self._name
+    
+    @property
+    def filename(self):
+        return self._filename
+    ##
     def gotoLine(self,lineNumber):
         """Move the cursor to the given lineNumber (0-based) and center
         the cursor vertically"""
