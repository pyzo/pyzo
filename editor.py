--- conflicted
+++ resolved
@@ -246,20 +246,12 @@
     # called when dirty changed or filename changed, etc
     somethingChanged = QtCore.pyqtSignal()
     
-<<<<<<< HEAD
-    def __init__(self, parent, *args, **kwargs):
-        
-        # Init filename and name (For if show event is called from other init)
+    def __init__(self, parent, **kwds):
+        super().__init__(parent, showLineNumbers = True, **kwds)
+
+        # Init filename and name
         self._filename = ''
         self._name = '<TMP>'
-        
-        BaseTextCtrl.__init__(self, parent, *args, **kwargs)
-        self.showLineNumbers = True
-=======
-    def __init__(self, parent, **kwds):
-        super().__init__(parent, showLineNumbers = True, **kwds)
-        
->>>>>>> 85df778b
         
         # View settings
         self.setShowWhitespace(iep.config.view.showWhiteSpace)
