--- conflicted
+++ resolved
@@ -56,15 +56,8 @@
     keywords="Python interactive IDE Qt science computing",
     platforms="any",
     provides=["pyzo"],
-<<<<<<< HEAD
     python_requires=">=3.6.0",
-    install_requires=[
-        "packaging"
-    ],  # and 'PySide2' or 'PyQt5' (less sure about PySide/PyQt4)
-=======
-    python_requires=">=3.5.0",
     install_requires=[],  # and 'PySide2' or 'PyQt5' or 'PySide6' or 'PyQt6'
->>>>>>> e1deb246
     packages=find_packages(exclude=["tests", "tests.*"]),
     package_dir={"pyzo": "pyzo"},
     package_data={
