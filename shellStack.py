--- conflicted
+++ resolved
@@ -1,617 +1,613 @@
-# -*- coding: utf-8 -*-
-# Copyright (c) 2010, the IEP development team
-#
-# IEP is distributed under the terms of the (new) BSD License.
-# The full license can be found in 'license.txt'.
-
-
-""" Module shellStack
-
-Implements the stack of shells. Also implements the nifty debug button
-and a dialog to edit the shell configurations. 
-
-"""
-
-import os, sys, time
-from PyQt4 import QtCore, QtGui, uic
-
-import iep
-from compactTabWidget import CompactTabWidget
-from shell import PythonShell
-from iepLogging import print
-
-ssdf = iep.ssdf
-
-class ShellStack(QtGui.QWidget):
-    """ The shell stack widget provides a stack of shells,
-    and makes sure they are of the correct width such that 
-    they have exactly 80 columns. 
-    """
-    
-    # When the current shell changes.
-    currentShellChanged = QtCore.pyqtSignal()
-    
-    # When the current shells state (or debug state) changes. 
-    # Also fired when the current shell changes.
-    currentShellStateChanged = QtCore.pyqtSignal() 
-    
-    def __init__(self, parent):
-        QtGui.QWidget.__init__(self, parent)
-        
-        # create sizer
-        self._boxLayout = QtGui.QHBoxLayout(self)
-        self._boxLayout.setSpacing(0)
-        
-        # create tab widget
-        self._tabs = CompactTabWidget(self)
-        
-        # add widgets
-        self._boxLayout.addWidget(self._tabs, 1)
-        #self._boxLayout.addStretch(1)
-        
-        # set layout
-        self.setLayout(self._boxLayout)
-        
-        # Create debug control (which is not layed out)
-        dbc = DebugControl(self)
-        self._tabs.setCornerWidget(dbc, QtCore.Qt.TopRightCorner)
-        #dbc.move(0,0)
-        
-        # make callbacks
-        self._tabs.currentChanged.connect(self.onCurrentChanged)
-    
-
-    def __iter__(self):
-        i = 0
-        while i < self._tabs.count():
-            w = self._tabs.widget(i)
-            i += 1
-            yield w 
-    
-    
-    def onCurrentChanged(self, index):
-        """ When another shell is selected, update some things. 
-        """
-        # Update state info
-        if index<0:
-            iep.main.setWindowIcon(iep.icon)
-        else:
-            shell = self._tabs.widget(index)
-            if shell:
-                self.onShellStateChange(shell)
-                self.onShellDebugStateChange(shell)
-        
-        # Signal
-        self.currentShellChanged.emit()
-    
-    
-    def onShellStateChange(self, shell):
-        """ Called when the shell state changes, and is called
-        by onCurrentChanged. Sets the mainwindow's icon if busy.
-        """
-        if True:
-            
-            # Determine the text to display in the tab
-            if shell._state == 'Ready':
-                stateText = 'Python {}'.format(shell._version)
-            else:
-                tmp = 'Python {} ({})'
-                stateText = tmp.format(shell._version, shell._state)
-            
-            # Show status in tab text            
-            i = self._tabs.indexOf(shell)
-            self._tabs.setTabText(i, stateText)
-        
-        if shell is self.getCurrentShell():
-            
-            # Update icon
-            if shell._state in ['Busy']:
-                iep.main.setWindowIcon(iep.iconRunning)
-            else:
-                iep.main.setWindowIcon(iep.icon)
-            
-            # Send signal
-            self.currentShellStateChanged.emit()
-    
-    
-    def onShellDebugStateChange(self, shell):
-        """ Called when the shell debug state changes, and is called
-        by onCurrentChanged. Sets the debug button.
-        """
-        if shell is self.getCurrentShell():
-            # Update debug info
-            if shell._debugState:
-                self._tabs.cornerWidget().setTrace(shell._debugState)
-            else:
-                self._tabs.cornerWidget().setTrace(None)
-            
-            # Send signal
-            self.currentShellStateChanged.emit()
-    
-    def addContextMenu(self):
-        """ Adds a context menu to the tab bar """
-        
-        # Uses new menu system, so check if it is enabled
-        if 'useNewMenus' in iep.config.advanced and iep.config.advanced.useNewMenus:
-            from menu import ShellTabContextMenu
-            self._menu = ShellTabContextMenu(self, "ShellTabMenu")
-            self._tabs.setContextMenuPolicy(QtCore.Qt.CustomContextMenu)
-            self._tabs.customContextMenuRequested.connect(self.contextMenuTriggered)
-
-    
-    def contextMenuTriggered(self, p):
-        """ Called when context menu is clicked """
-        
-        # Get index of shell belonging to the tab
-        index = self._tabs.tabBar().tabAt(p)
-        self._menu.setIndex(index)
-        
-        # Get shell at index
-        if index < 0:
-            shell = None
-        else:
-            shell = self.getShells()[index]
-        
-        # Show menu if shell is available
-        if shell:
-            p = self._tabs.tabBar().tabRect(index).bottomLeft()
-            self._menu.exec_(self._tabs.tabBar().mapToGlobal(p))
-
-    
-    def addShell(self, shellInfo=None):
-        """ addShell()
-        Add a shell to the widget. """
-        shell = PythonShell(self._tabs, shellInfo)
-        self._tabs.addTab(shell, 'Python')
-        # Bind to signals
-        shell.stateChanged.connect(self.onShellStateChange)
-        shell.debugStateChanged.connect(self.onShellDebugStateChange)
-        # Focus on it
-        self._tabs.setCurrentWidget(shell)
-        shell.setFocus()
-    
-    
-    def getCurrentShell(self):
-        """ getCurrentShell()
-        Get the currently active shell.
-        """
-        w = None
-        if self._tabs.count():
-            w = self._tabs.currentWidget()
-        if not w:
-            return None
-        elif hasattr(w, '_disconnectPhase'):
-            return None
-        else:
-            return w
-
-    def getShells(self):
-        """ Get all shell in stack as list """
-        
-        shells = []
-        for i in range(self._tabs.count()):
-            shell = self.getShellAt(i)
-            if shell is not None:
-                shells.append(shell)
-        
-        return shells
-    
-    def getShellAt(self, i):
-        """ Get shell at current tab index """
-        
-        return self._tabs.widget(i)
-    
-
-class DebugControl(QtGui.QToolButton):
-    """ A button that can be used for post mortem debuggin. 
-    """
-    
-    def __init__(self, parent):
-        QtGui.QToolButton.__init__(self, parent)
-        
-        # Set text and tooltip
-        self.setText('Debug')
-        self.setIcon(iep.icons.bug)
-        self.setToolButtonStyle(QtCore.Qt.ToolButtonTextBesideIcon)
-        self.setToolTip("Start/Stop post mortem debugging.")
-        
-        # Set mode
-        self.setPopupMode(self.InstantPopup)
-        
-        # Bind to triggers
-        self.pressed.connect(self.onPressed)
-        self.triggered.connect(self.onTriggered)
-    
-    
-    def onPressed(self):
-        # Also fires after clicking on an action and (if there's a
-        # menu) clicking outside the button and menu 
-        
-        if not self.menu():
-            
-            # Initiate debugging
-            shell = iep.shells.getCurrentShell()
-            if shell:
-                shell.executeCommand('DB START\n')
-    
-    
-    def onTriggered(self, action):
-        
-        # Get shell
-        shell = iep.shells.getCurrentShell()
-        if not shell:
-            return
-        
-        if action._index < 1:
-            # Stop debugging
-            shell.executeCommand('DB STOP\n')
-        else:
-            # Change stack index
-            if not action._isCurrent:
-                shell.executeCommand('DB FRAME {}\n'.format(action._index))
-            # Open file and select line
-            if True:
-                line = action.text().split(': ',1)[1]
-                self.debugFocus(line)
-    
-    
-    def setTrace(self, info):
-        """ Set the stack trace. This method is called from
-        the shell that receives the trace via its status channel
-        directly from the interpreter. 
-        If trace is None, removes the trace
-        """
-        
-        # Get info
-        if info:
-            index, frames = info['index'], info['frames']
-        else:
-            index, frames = -1, []
-        
-        if not frames:
-            
-            # Remove trace
-            self.setMenu(None)
-            self.setText('Debug')
-        
-        else:
-            # todo: there might be an offset in the index
-            # Get the current frame
-            theAction = None
-            
-            # Create menu and add __main__
-            menu = QtGui.QMenu(self)
-            self.setMenu(menu)
-            action = menu.addAction('MAIN: stop debugging')
-            action._index = 0
-            
-            # Fill trace
-            for i in range(len(frames)):
-                thisIndex = i + 1
-                action = menu.addAction('{}: {}'.format(thisIndex, frames[i]))
-                action._index = thisIndex
-                action._isCurrent = False
-                if thisIndex == index:
-                    action._isCurrent = True
-                    theAction = action
-                    
-            
-            # Highlight current item and set the button text
-            if theAction:
-                menu.setDefaultAction(theAction)
-                #self.setText(theAction.text().ljust(20))
-                i = theAction._index
-                text = "Stack Trace ({}/{}):  ".format(i, len(frames)-1)
-                self.setText(text)
-    
-    
-    def debugFocus(self, lineFromDebugState):
-        """ debugFocus(lineFromDebugState)
-        Open the file and show the linenr of the given lineFromDebugState.
-        """
-        # Get filenr and item
-        try:
-            tmp = lineFromDebugState.split(', in ')[0].split(', line ')
-            filename = tmp[0][len('File '):].strip('"')
-            linenr = int(tmp[1].strip())
-        except Exception:
-            return 'Could not focus!'
-        # Cannot open <console>            
-        if filename == '<console>':
-            return 'Stack frame is <console>.'
-        # Go there!
-        result = iep.editors.loadFile(filename)
-        if not result:
-            return 'Could not open file where the error occured.'
-        else:
-            editor = result._editor
-            # Goto line and select it
-            editor.gotoLine(linenr)
-            cursor = editor.textCursor()
-            cursor.movePosition(cursor.StartOfBlock)
-            cursor.movePosition(cursor.EndOfBlock, cursor.KeepAnchor)
-            editor.setTextCursor(cursor)
-
-<<<<<<< HEAD
-## Shell configuration dialog
-
-# Load classes for configuration dialog and tabs
-ShellCfgDlg, ShellCfgDlgBase = uic.loadUiType("gui/shells_dialog.ui")
-ShellCfgTab, ShellCfgTabBase = uic.loadUiType("gui/shell_tab.ui")
-
-class ShellConfigTab(ShellCfgTab, ShellCfgTabBase):
-    """
-    Implements a shell configuration tab in the configuration dialog
-=======
-
-class ShellInfoDialogEntries(QtGui.QFrame):
-    """ A page in the tab widget of the shell configuration dialog. 
->>>>>>> 5870b925
-    """
-    
-    # Maps GUI toolkits to corresponding radiobuttons
-    _tkButtons = {"none": "rbNone",
-                  "tk": "rbTk",
-                  "wx": "rbWx",
-                  "qt4": "rbQt",
-                  "fltk": "rbFltk",
-                  "gtk": "rbGtk"}
-                         
-    def __init__(self, *args):
-        ShellCfgTabBase.__init__(self, *args)
-        self.setupUi(self)
-        
-        # Holds the settings for this shell
-        self._info = None
-        
-        # Hold custom search path and startup script
-        self._customSearchPath = ""
-        self._customStartup = ""
-        
-        # Editing the name should change table title
-        self.edtName.editingFinished.connect(self.edtNameCallback)
-        
-        # Set callback for checkboxes
-        self.chkSearchSysDef.toggled.connect(self.chkSearchSysDefCallback)
-        self.chkStartupSysDef.toggled.connect(self.chkStartupCallBack)
-    
-    def setConfigInfo(self, info):
-        self._info = info
-    
-    def setTabTitle(self):
-        tabWidget = self.parent().parent()
-        tabWidget.setTabText(tabWidget.indexOf(self), self._info.name)
-    
-    def setDefaults(self):        
-        # Name
-        self._info.name = "Default shell"
-        
-        # Executable
-        self._info.exe = findPythonExecutables()[0]
-        
-        # Toolkit
-        self._info.gui = "qt4"
-        
-        # Python search path
-        self._info.PYTHONPATH_custom = ""
-        self._info.PYTHONPATH_useCustom = False
-        
-        # Startup script
-        self._info.PYTHONSTARTUP_custom = ""
-        self._info.PYTHONSTARTUP_useCustom = False
-        
-        # Startup directory
-        self._info.startDir = ""
-        
-        # Update form fields
-        self.setInfo()
-    
-    def setInfo(self):        
-        try:            
-            # Name
-            self.edtName.setText(self._info.name)
-            
-            # Set name in tab
-            self.setTabTitle()
-            
-            # Executable
-            locations = findPythonExecutables()
-            locations.insert(0, self._info.exe)
-            self.cbExe.clear()
-            for location in locations:
-                self.cbExe.addItem(location)
-            self.cbExe.setEditText(locations[0])
-            
-            # GUI toolkit            
-            rb = self._tkButtons[self._info.gui.lower()]
-            if hasattr(self, rb):
-                getattr(self, rb).setChecked(True)
-            
-            # Python search path
-            self.edtSearchPath.setText(self._info.PYTHONPATH_custom)
-            self.chkSearchSysDef.setChecked(not self._info.PYTHONPATH_useCustom)
-            
-            # Startup script
-            self.edtStartup.setText(self._info.PYTHONSTARTUP_custom)
-            self.chkStartupSysDef.setChecked(not self._info.PYTHONSTARTUP_useCustom)
-            
-            # Startup directory
-            self.edtStartDir.setText(self._info.startDir)
-        except Exception as why:
-            print("Error when setting info in shell config:", why)
-            print(self._info)
-    
-    def getInfo(self):
-        # Name
-        self._info.name = self.edtName.text()
-        
-        # Executable
-        self._info.exe = self.cbExe.currentText()
-        
-        # GUI toolkit
-        self._info.gui = ""
-        for rb in self._tkButtons.keys():
-            if hasattr(self, self._tkButtons[rb]):
-                if getattr(self, self._tkButtons[rb]).isChecked():
-                    self._info.gui = rb
-        
-        # Python search path   
-        self._info.PYTHONPATH_custom = self._customSearchPath
-        self._info.PYTHONPATH_useCustom = not self.chkSearchSysDef.isChecked()
-        
-        # Startup script
-        self._info.PYTHONSTARTUP_custom = self._customStartup
-        self._info.PYTHONSTARTUP_useCustom = not self.chkStartupSysDef.isChecked()
-        
-        # Startup directory
-        self._info.startDir = self.edtStartDir.text()
-    
-    def edtNameCallback(self):
-        self._info.name = self.edtName.text()
-        self.setTabTitle()
-    
-    def chkSearchSysDefCallback(self, state):
-        if state:
-            # Store any custom set search path
-            self._customSearchPath = self.edtSearchPath.toPlainText()
-            path = os.environ.get("PYTHONPATH", "")
-            path = path.replace(os.pathsep, "\n").replace(",", "\n")
-            self.edtSearchPath.setText(path + "\n")
-        else:
-            self.edtSearchPath.setText(self._customSearchPath)
-    
-    def chkStartupCallBack(self, state):
-        if state:
-            self._customStartup = self.edtStartup.text()
-            startup = os.environ.get("PYTHONSTARTUP", "")
-            self.edtStartup.setText(startup)
-        else:
-            self.edtStartup.setText(self._customStartup)
-
-class ShellConfigDialog(ShellCfgDlg, ShellCfgDlgBase):  
-    """
-    Implements the shell configuration dialog.
-    """
-    
-    def __init__(self, *args):
-        ShellCfgDlgBase.__init__(self, *args)
-        self.setupUi(self)
-        
-        # Connect OK button
-        self.buttonBox.accepted.connect(self.applyAndClose)
-        
-        # Connect add and remove buttons
-        self.btnAdd.clicked.connect(self.addShellConfig)
-        self.btnRemove.clicked.connect(self.removeShellConfig)
-        
-        # Create tab widget
-        #self._tabs = CompactTabWidget(self, padding=(2,1,4,2))
-        
-        # Introduce an entry if there's none
-        if not iep.config.shellConfigs:
-            self.addShellConfig()
-        else:
-            # Fill tabs
-            for config in iep.config.shellConfigs:
-                t = ShellConfigTab(self.wdtShellConfigs)
-                self.wdtShellConfigs.addTab(t, "---")
-                t.setConfigInfo(config)
-                t.setInfo()
-        
-        # Auto-save on tab change (after tabs have been added!)
-        self.wdtShellConfigs.currentChanged.connect(self.apply)
-    
-    def addShellConfig(self):
-        # Create new info entry
-        info = ssdf.new()
-        iep.config.shellConfigs.append(info)
-        
-        # Add new shell configuration tab
-        t = ShellConfigTab(self.wdtShellConfigs)
-        self.wdtShellConfigs.addTab(t, "---")
-        t.setConfigInfo(info)
-        t.setDefaults()
-        self.wdtShellConfigs.setCurrentIndex(self.wdtShellConfigs.indexOf(t))
-    
-    def removeShellConfig(self):        
-        # Try to figure out which shell config to delete
-        t = self.wdtShellConfigs.currentWidget()
-        ind = [i for i, info in enumerate(iep.config.shellConfigs) if info == t._info]
-        
-        # Delete tab
-        self.wdtShellConfigs.removeTab(self.wdtShellConfigs.indexOf(t))
-        
-        # Delete corresponding info
-        iep.config.shellConfigs.pop(ind[0])
-    
-    def applyAndClose(self):
-        self.apply()
-        self.close()
-    
-    def apply(self):
-        for i in range(self.wdtShellConfigs.count()):
-            self.wdtShellConfigs.widget(i).getInfo()
-
-## Find all python executables
-
-def findPythonExecutables():
-    if sys.platform.startswith('win'):
-        return findPythonExecutables_win()
-    else:
-        return findPythonExecutables_posix()
-
-def findPythonExecutables_win():
-    import winreg
-    
-    # Open base key
-    base = winreg.ConnectRegistry(None, winreg.HKEY_LOCAL_MACHINE)
-    try:
-        key = winreg.OpenKey(base, 'SOFTWARE\\Python\\PythonCore', 0, winreg.KEY_READ)
-    except Exception:
-        return []
-    
-    # Get info about subkeys
-    nsub, nval, modified = winreg.QueryInfoKey(key)
-    
-    # Query all
-    versions = []
-    for i in range(nsub):
-        try:
-            # Get name and subkey 
-            name =  winreg.EnumKey(key, i)
-            subkey = winreg.OpenKey(key, name + '\\InstallPath', 0, winreg.KEY_READ)
-            # Get install location and store
-            location = winreg.QueryValue(subkey, '')
-            versions.append(location)
-            # Close
-            winreg.CloseKey(subkey)
-        except Exception:
-            pass
-    
-    # Append "python.exe"
-    versions = [os.path.join(v, 'python.exe') for v in versions]
-    
-    # Close keys
-    winreg.CloseKey(key)
-    winreg.CloseKey(base)
-    
-    # Done
-    return versions
-
-
-def findPythonExecutables_posix():
-    found=[]
-    for searchpath in ['/usr/bin','/usr/local/bin','/opt/local/bin']: 
-        # Get files
-        try:
-            files = os.listdir(searchpath)
-        except Exception:
-            continue
-        
-        # Search for python executables
-        for fname in files:
-            if fname.startswith('python') and not fname.count('config'):
-                found.append( os.path.join(searchpath, fname) )
-    # Done
-    return found
-
+# -*- coding: utf-8 -*-
+# Copyright (c) 2010, the IEP development team
+#
+# IEP is distributed under the terms of the (new) BSD License.
+# The full license can be found in 'license.txt'.
+
+
+""" Module shellStack
+
+Implements the stack of shells. Also implements the nifty debug button
+and a dialog to edit the shell configurations. 
+
+"""
+
+import os, sys, time
+from PyQt4 import QtCore, QtGui, uic
+
+import iep
+from compactTabWidget import CompactTabWidget
+from shell import PythonShell
+from iepLogging import print
+
+ssdf = iep.ssdf
+
+class ShellStack(QtGui.QWidget):
+    """ The shell stack widget provides a stack of shells,
+    and makes sure they are of the correct width such that 
+    they have exactly 80 columns. 
+    """
+    
+    # When the current shell changes.
+    currentShellChanged = QtCore.pyqtSignal()
+    
+    # When the current shells state (or debug state) changes. 
+    # Also fired when the current shell changes.
+    currentShellStateChanged = QtCore.pyqtSignal() 
+    
+    def __init__(self, parent):
+        QtGui.QWidget.__init__(self, parent)
+        
+        # create sizer
+        self._boxLayout = QtGui.QHBoxLayout(self)
+        self._boxLayout.setSpacing(0)
+        
+        # create tab widget
+        self._tabs = CompactTabWidget(self)
+        
+        # add widgets
+        self._boxLayout.addWidget(self._tabs, 1)
+        #self._boxLayout.addStretch(1)
+        
+        # set layout
+        self.setLayout(self._boxLayout)
+        
+        # Create debug control (which is not layed out)
+        dbc = DebugControl(self)
+        self._tabs.setCornerWidget(dbc, QtCore.Qt.TopRightCorner)
+        #dbc.move(0,0)
+        
+        # make callbacks
+        self._tabs.currentChanged.connect(self.onCurrentChanged)
+    
+
+    def __iter__(self):
+        i = 0
+        while i < self._tabs.count():
+            w = self._tabs.widget(i)
+            i += 1
+            yield w 
+    
+    
+    def onCurrentChanged(self, index):
+        """ When another shell is selected, update some things. 
+        """
+        # Update state info
+        if index<0:
+            iep.main.setWindowIcon(iep.icon)
+        else:
+            shell = self._tabs.widget(index)
+            if shell:
+                self.onShellStateChange(shell)
+                self.onShellDebugStateChange(shell)
+        
+        # Signal
+        self.currentShellChanged.emit()
+    
+    
+    def onShellStateChange(self, shell):
+        """ Called when the shell state changes, and is called
+        by onCurrentChanged. Sets the mainwindow's icon if busy.
+        """
+        if True:
+            
+            # Determine the text to display in the tab
+            if shell._state == 'Ready':
+                stateText = 'Python {}'.format(shell._version)
+            else:
+                tmp = 'Python {} ({})'
+                stateText = tmp.format(shell._version, shell._state)
+            
+            # Show status in tab text            
+            i = self._tabs.indexOf(shell)
+            self._tabs.setTabText(i, stateText)
+        
+        if shell is self.getCurrentShell():
+            
+            # Update icon
+            if shell._state in ['Busy']:
+                iep.main.setWindowIcon(iep.iconRunning)
+            else:
+                iep.main.setWindowIcon(iep.icon)
+            
+            # Send signal
+            self.currentShellStateChanged.emit()
+    
+    
+    def onShellDebugStateChange(self, shell):
+        """ Called when the shell debug state changes, and is called
+        by onCurrentChanged. Sets the debug button.
+        """
+        if shell is self.getCurrentShell():
+            # Update debug info
+            if shell._debugState:
+                self._tabs.cornerWidget().setTrace(shell._debugState)
+            else:
+                self._tabs.cornerWidget().setTrace(None)
+            
+            # Send signal
+            self.currentShellStateChanged.emit()
+    
+    def addContextMenu(self):
+        """ Adds a context menu to the tab bar """
+        
+        # Uses new menu system, so check if it is enabled
+        if 'useNewMenus' in iep.config.advanced and iep.config.advanced.useNewMenus:
+            from menu import ShellTabContextMenu
+            self._menu = ShellTabContextMenu(self, "ShellTabMenu")
+            self._tabs.setContextMenuPolicy(QtCore.Qt.CustomContextMenu)
+            self._tabs.customContextMenuRequested.connect(self.contextMenuTriggered)
+
+    
+    def contextMenuTriggered(self, p):
+        """ Called when context menu is clicked """
+        
+        # Get index of shell belonging to the tab
+        index = self._tabs.tabBar().tabAt(p)
+        self._menu.setIndex(index)
+        
+        # Get shell at index
+        if index < 0:
+            shell = None
+        else:
+            shell = self.getShells()[index]
+        
+        # Show menu if shell is available
+        if shell:
+            p = self._tabs.tabBar().tabRect(index).bottomLeft()
+            self._menu.exec_(self._tabs.tabBar().mapToGlobal(p))
+
+    
+    def addShell(self, shellInfo=None):
+        """ addShell()
+        Add a shell to the widget. """
+        shell = PythonShell(self._tabs, shellInfo)
+        self._tabs.addTab(shell, 'Python')
+        # Bind to signals
+        shell.stateChanged.connect(self.onShellStateChange)
+        shell.debugStateChanged.connect(self.onShellDebugStateChange)
+        # Focus on it
+        self._tabs.setCurrentWidget(shell)
+        shell.setFocus()
+    
+    
+    def getCurrentShell(self):
+        """ getCurrentShell()
+        Get the currently active shell.
+        """
+        w = None
+        if self._tabs.count():
+            w = self._tabs.currentWidget()
+        if not w:
+            return None
+        elif hasattr(w, '_disconnectPhase'):
+            return None
+        else:
+            return w
+
+    def getShells(self):
+        """ Get all shell in stack as list """
+        
+        shells = []
+        for i in range(self._tabs.count()):
+            shell = self.getShellAt(i)
+            if shell is not None:
+                shells.append(shell)
+        
+        return shells
+    
+    def getShellAt(self, i):
+        """ Get shell at current tab index """
+        
+        return self._tabs.widget(i)
+    
+
+class DebugControl(QtGui.QToolButton):
+    """ A button that can be used for post mortem debuggin. 
+    """
+    
+    def __init__(self, parent):
+        QtGui.QToolButton.__init__(self, parent)
+        
+        # Set text and tooltip
+        self.setText('Debug')
+        self.setIcon(iep.icons.bug)
+        self.setToolButtonStyle(QtCore.Qt.ToolButtonTextBesideIcon)
+        self.setToolTip("Start/Stop post mortem debugging.")
+        
+        # Set mode
+        self.setPopupMode(self.InstantPopup)
+        
+        # Bind to triggers
+        self.pressed.connect(self.onPressed)
+        self.triggered.connect(self.onTriggered)
+    
+    
+    def onPressed(self):
+        # Also fires after clicking on an action and (if there's a
+        # menu) clicking outside the button and menu 
+        
+        if not self.menu():
+            
+            # Initiate debugging
+            shell = iep.shells.getCurrentShell()
+            if shell:
+                shell.executeCommand('DB START\n')
+    
+    
+    def onTriggered(self, action):
+        
+        # Get shell
+        shell = iep.shells.getCurrentShell()
+        if not shell:
+            return
+        
+        if action._index < 1:
+            # Stop debugging
+            shell.executeCommand('DB STOP\n')
+        else:
+            # Change stack index
+            if not action._isCurrent:
+                shell.executeCommand('DB FRAME {}\n'.format(action._index))
+            # Open file and select line
+            if True:
+                line = action.text().split(': ',1)[1]
+                self.debugFocus(line)
+    
+    
+    def setTrace(self, info):
+        """ Set the stack trace. This method is called from
+        the shell that receives the trace via its status channel
+        directly from the interpreter. 
+        If trace is None, removes the trace
+        """
+        
+        # Get info
+        if info:
+            index, frames = info['index'], info['frames']
+        else:
+            index, frames = -1, []
+        
+        if not frames:
+            
+            # Remove trace
+            self.setMenu(None)
+            self.setText('Debug')
+        
+        else:
+            # todo: there might be an offset in the index
+            # Get the current frame
+            theAction = None
+            
+            # Create menu and add __main__
+            menu = QtGui.QMenu(self)
+            self.setMenu(menu)
+            action = menu.addAction('MAIN: stop debugging')
+            action._index = 0
+            
+            # Fill trace
+            for i in range(len(frames)):
+                thisIndex = i + 1
+                action = menu.addAction('{}: {}'.format(thisIndex, frames[i]))
+                action._index = thisIndex
+                action._isCurrent = False
+                if thisIndex == index:
+                    action._isCurrent = True
+                    theAction = action
+                    
+            
+            # Highlight current item and set the button text
+            if theAction:
+                menu.setDefaultAction(theAction)
+                #self.setText(theAction.text().ljust(20))
+                i = theAction._index
+                text = "Stack Trace ({}/{}):  ".format(i, len(frames)-1)
+                self.setText(text)
+    
+    
+    def debugFocus(self, lineFromDebugState):
+        """ debugFocus(lineFromDebugState)
+        Open the file and show the linenr of the given lineFromDebugState.
+        """
+        # Get filenr and item
+        try:
+            tmp = lineFromDebugState.split(', in ')[0].split(', line ')
+            filename = tmp[0][len('File '):].strip('"')
+            linenr = int(tmp[1].strip())
+        except Exception:
+            return 'Could not focus!'
+        # Cannot open <console>            
+        if filename == '<console>':
+            return 'Stack frame is <console>.'
+        # Go there!
+        result = iep.editors.loadFile(filename)
+        if not result:
+            return 'Could not open file where the error occured.'
+        else:
+            editor = result._editor
+            # Goto line and select it
+            editor.gotoLine(linenr)
+            cursor = editor.textCursor()
+            cursor.movePosition(cursor.StartOfBlock)
+            cursor.movePosition(cursor.EndOfBlock, cursor.KeepAnchor)
+            editor.setTextCursor(cursor)
+
+
+## Shell configuration dialog
+
+# Load classes for configuration dialog and tabs
+ShellCfgDlg, ShellCfgDlgBase = uic.loadUiType("gui/shells_dialog.ui")
+ShellCfgTab, ShellCfgTabBase = uic.loadUiType("gui/shell_tab.ui")
+
+class ShellConfigTab(ShellCfgTab, ShellCfgTabBase):
+    """
+    Implements a shell configuration tab in the configuration dialog
+    """
+    
+    # Maps GUI toolkits to corresponding radiobuttons
+    _tkButtons = {"none": "rbNone",
+                  "tk": "rbTk",
+                  "wx": "rbWx",
+                  "qt4": "rbQt",
+                  "fltk": "rbFltk",
+                  "gtk": "rbGtk"}
+                         
+    def __init__(self, *args):
+        ShellCfgTabBase.__init__(self, *args)
+        self.setupUi(self)
+        
+        # Holds the settings for this shell
+        self._info = None
+        
+        # Hold custom search path and startup script
+        self._customSearchPath = ""
+        self._customStartup = ""
+        
+        # Editing the name should change table title
+        self.edtName.editingFinished.connect(self.edtNameCallback)
+        
+        # Set callback for checkboxes
+        self.chkSearchSysDef.toggled.connect(self.chkSearchSysDefCallback)
+        self.chkStartupSysDef.toggled.connect(self.chkStartupCallBack)
+    
+    def setConfigInfo(self, info):
+        self._info = info
+    
+    def setTabTitle(self):
+        tabWidget = self.parent().parent()
+        tabWidget.setTabText(tabWidget.indexOf(self), self._info.name)
+    
+    def setDefaults(self):        
+        # Name
+        self._info.name = "Default shell"
+        
+        # Executable
+        self._info.exe = findPythonExecutables()[0]
+        
+        # Toolkit
+        self._info.gui = "qt4"
+        
+        # Python search path
+        self._info.PYTHONPATH_custom = ""
+        self._info.PYTHONPATH_useCustom = False
+        
+        # Startup script
+        self._info.PYTHONSTARTUP_custom = ""
+        self._info.PYTHONSTARTUP_useCustom = False
+        
+        # Startup directory
+        self._info.startDir = ""
+        
+        # Update form fields
+        self.setInfo()
+    
+    def setInfo(self):        
+        try:            
+            # Name
+            self.edtName.setText(self._info.name)
+            
+            # Set name in tab
+            self.setTabTitle()
+            
+            # Executable
+            locations = findPythonExecutables()
+            locations.insert(0, self._info.exe)
+            self.cbExe.clear()
+            for location in locations:
+                self.cbExe.addItem(location)
+            self.cbExe.setEditText(locations[0])
+            
+            # GUI toolkit            
+            rb = self._tkButtons[self._info.gui.lower()]
+            if hasattr(self, rb):
+                getattr(self, rb).setChecked(True)
+            
+            # Python search path
+            self.edtSearchPath.setText(self._info.PYTHONPATH_custom)
+            self.chkSearchSysDef.setChecked(not self._info.PYTHONPATH_useCustom)
+            
+            # Startup script
+            self.edtStartup.setText(self._info.PYTHONSTARTUP_custom)
+            self.chkStartupSysDef.setChecked(not self._info.PYTHONSTARTUP_useCustom)
+            
+            # Startup directory
+            self.edtStartDir.setText(self._info.startDir)
+        except Exception as why:
+            print("Error when setting info in shell config:", why)
+            print(self._info)
+    
+    def getInfo(self):
+        # Name
+        self._info.name = self.edtName.text()
+        
+        # Executable
+        self._info.exe = self.cbExe.currentText()
+        
+        # GUI toolkit
+        self._info.gui = ""
+        for rb in self._tkButtons.keys():
+            if hasattr(self, self._tkButtons[rb]):
+                if getattr(self, self._tkButtons[rb]).isChecked():
+                    self._info.gui = rb
+        
+        # Python search path   
+        self._info.PYTHONPATH_custom = self._customSearchPath
+        self._info.PYTHONPATH_useCustom = not self.chkSearchSysDef.isChecked()
+        
+        # Startup script
+        self._info.PYTHONSTARTUP_custom = self._customStartup
+        self._info.PYTHONSTARTUP_useCustom = not self.chkStartupSysDef.isChecked()
+        
+        # Startup directory
+        self._info.startDir = self.edtStartDir.text()
+    
+    def edtNameCallback(self):
+        self._info.name = self.edtName.text()
+        self.setTabTitle()
+    
+    def chkSearchSysDefCallback(self, state):
+        if state:
+            # Store any custom set search path
+            self._customSearchPath = self.edtSearchPath.toPlainText()
+            path = os.environ.get("PYTHONPATH", "")
+            path = path.replace(os.pathsep, "\n").replace(",", "\n")
+            self.edtSearchPath.setText(path + "\n")
+        else:
+            self.edtSearchPath.setText(self._customSearchPath)
+    
+    def chkStartupCallBack(self, state):
+        if state:
+            self._customStartup = self.edtStartup.text()
+            startup = os.environ.get("PYTHONSTARTUP", "")
+            self.edtStartup.setText(startup)
+        else:
+            self.edtStartup.setText(self._customStartup)
+
+class ShellConfigDialog(ShellCfgDlg, ShellCfgDlgBase):  
+    """
+    Implements the shell configuration dialog.
+    """
+    
+    def __init__(self, *args):
+        ShellCfgDlgBase.__init__(self, *args)
+        self.setupUi(self)
+        
+        # Connect OK button
+        self.buttonBox.accepted.connect(self.applyAndClose)
+        
+        # Connect add and remove buttons
+        self.btnAdd.clicked.connect(self.addShellConfig)
+        self.btnRemove.clicked.connect(self.removeShellConfig)
+        
+        # Create tab widget
+        #self._tabs = CompactTabWidget(self, padding=(2,1,4,2))
+        
+        # Introduce an entry if there's none
+        if not iep.config.shellConfigs:
+            self.addShellConfig()
+        else:
+            # Fill tabs
+            for config in iep.config.shellConfigs:
+                t = ShellConfigTab(self.wdtShellConfigs)
+                self.wdtShellConfigs.addTab(t, "---")
+                t.setConfigInfo(config)
+                t.setInfo()
+        
+        # Auto-save on tab change (after tabs have been added!)
+        self.wdtShellConfigs.currentChanged.connect(self.apply)
+    
+    def addShellConfig(self):
+        # Create new info entry
+        info = ssdf.new()
+        iep.config.shellConfigs.append(info)
+        
+        # Add new shell configuration tab
+        t = ShellConfigTab(self.wdtShellConfigs)
+        self.wdtShellConfigs.addTab(t, "---")
+        t.setConfigInfo(info)
+        t.setDefaults()
+        self.wdtShellConfigs.setCurrentIndex(self.wdtShellConfigs.indexOf(t))
+    
+    def removeShellConfig(self):        
+        # Try to figure out which shell config to delete
+        t = self.wdtShellConfigs.currentWidget()
+        ind = [i for i, info in enumerate(iep.config.shellConfigs) if info == t._info]
+        
+        # Delete tab
+        self.wdtShellConfigs.removeTab(self.wdtShellConfigs.indexOf(t))
+        
+        # Delete corresponding info
+        iep.config.shellConfigs.pop(ind[0])
+    
+    def applyAndClose(self):
+        self.apply()
+        self.close()
+    
+    def apply(self):
+        for i in range(self.wdtShellConfigs.count()):
+            self.wdtShellConfigs.widget(i).getInfo()
+
+## Find all python executables
+
+def findPythonExecutables():
+    if sys.platform.startswith('win'):
+        return findPythonExecutables_win()
+    else:
+        return findPythonExecutables_posix()
+
+def findPythonExecutables_win():
+    import winreg
+    
+    # Open base key
+    base = winreg.ConnectRegistry(None, winreg.HKEY_LOCAL_MACHINE)
+    try:
+        key = winreg.OpenKey(base, 'SOFTWARE\\Python\\PythonCore', 0, winreg.KEY_READ)
+    except Exception:
+        return []
+    
+    # Get info about subkeys
+    nsub, nval, modified = winreg.QueryInfoKey(key)
+    
+    # Query all
+    versions = []
+    for i in range(nsub):
+        try:
+            # Get name and subkey 
+            name =  winreg.EnumKey(key, i)
+            subkey = winreg.OpenKey(key, name + '\\InstallPath', 0, winreg.KEY_READ)
+            # Get install location and store
+            location = winreg.QueryValue(subkey, '')
+            versions.append(location)
+            # Close
+            winreg.CloseKey(subkey)
+        except Exception:
+            pass
+    
+    # Append "python.exe"
+    versions = [os.path.join(v, 'python.exe') for v in versions]
+    
+    # Close keys
+    winreg.CloseKey(key)
+    winreg.CloseKey(base)
+    
+    # Done
+    return versions
+
+
+def findPythonExecutables_posix():
+    found=[]
+    for searchpath in ['/usr/bin','/usr/local/bin','/opt/local/bin']: 
+        # Get files
+        try:
+            files = os.listdir(searchpath)
+        except Exception:
+            continue
+        
+        # Search for python executables
+        for fname in files:
+            if fname.startswith('python') and not fname.count('config'):
+                found.append( os.path.join(searchpath, fname) )
+    # Done
+    return found
+
+