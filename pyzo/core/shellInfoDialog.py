--- conflicted
+++ resolved
@@ -302,11 +302,8 @@
     
     DISABLE_SYSTEM_DEFAULT = sys.platform == 'darwin'
     SYSTEM_VALUE = '$PYTHONSTARTUP'
-<<<<<<< HEAD
+
     RUN_AFTER_GUI_TEXT = '# AFTER_GUI - code above this tag will run BEFORE; while code below this tag will run AFTER integrating the GUI\n'
-=======
-    RUN_AFTER_GUI_TEXT = '# AFTER_GUI - code below runs after integrating the GUI\n'
->>>>>>> 559d1720
     
     def __init__(self, parent):
         # Do not pass parent, because is a sublayout
