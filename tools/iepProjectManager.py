--- conflicted
+++ resolved
@@ -264,11 +264,7 @@
         
 
 
-<<<<<<< HEAD
 class IconProviderWindows(QtGui.QFileIconProvider):
-=======
-class WindowsIconProvider(QtGui.QFileIconProvider):
->>>>>>> 987c2def
     """ IconProvider that will give icons for files without any overlays.
     (Because the overlays will be wrong)
     It does this by creating dummy files with a corresponding extension and
@@ -349,17 +345,12 @@
 
         #Init dir model and filtered dir model
         self.dirModel=QtGui.QFileSystemModel()
-<<<<<<< HEAD
         #TODO: using the default IconProvider bugs on mac, restoring window state fails
         
         self.dirModel.setIconProvider(IconProviderWindows())
+
         #TODO: self.dirModel.setSorting(QtCore.QDir.DirsFirst)
         # todo: huh? QFileSystemModel.setSorting Does not exist
-=======
-        if sys.platform.startswith('win'):
-            self.dirModel.setIconProvider(WindowsIconProvider())
-
->>>>>>> 987c2def
         self.filteredDirModel=DirSortAndFilter()
         self.filteredDirModel.setSourceModel(self.dirModel)
                 
